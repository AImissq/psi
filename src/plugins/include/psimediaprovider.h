--- conflicted
+++ resolved
@@ -51,11 +51,7 @@
 class Plugin {
 public:
     virtual ~Plugin() { }
-<<<<<<< HEAD
     virtual Provider *createProvider(const QVariantMap &param = QVariantMap()) = 0;
-=======
-    virtual Provider *createProvider() = 0;
->>>>>>> 7c4bd6cd
 };
 
 class QObjectInterface {
