--- conflicted
+++ resolved
@@ -33,8 +33,6 @@
 #    include <sys/utsname.h>
 #endif
 
-<<<<<<< HEAD
-=======
 #if defined(Q_OS_WIN) || defined(Q_OS_MAC)//QSysInfo for Mac and Windows systems is obsolete for Qt>=5.9
 # if QT_VERSION >= QT_VERSION_CHECK(5,9,0)
 # include <QOperatingSystemVersion>
@@ -46,7 +44,6 @@
 
 #include "systeminfo.h"
 
->>>>>>> e571c673
 #if QT_VERSION < QT_VERSION_CHECK(5,5,0)
     #error "Minimal supported version of Qt in this file is 5.5.0"
 #endif
