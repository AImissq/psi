/*
 * webview.cpp - QWebView handling links and copying text
 * Copyright (C) 2010-2016 senu, Rion
 *
 * This program is free software; you can redistribute it and/or
 * modify it under the terms of the GNU General Public License
 * as published by the Free Software Foundation; either version 2
 * of the License, or (at your option) any later version.
 *
 * This program is distributed in the hope that it will be useful,
 * but WITHOUT ANY WARRANTY; without even the implied warranty of
 * MERCHANTABILITY or FITNESS FOR A PARTICULAR PURPOSE.  See the
 * GNU General Public License for more details.
 *
 * You should have received a copy of the GNU General Public License
 * along with this library; if not, write to the Free Software
 * Foundation, Inc., 51 Franklin Street, Fifth Floor, Boston, MA 02110-1301 USA
 *
 */

#include <QFile>
#include <QMimeData>
#include <QApplication>
#include <QStyle>
#include <QDebug>
#include <QDrag>
#ifdef QT_WEBENGINEWIDGETS_LIB
#include <QWebEngineSettings>
#if QT_VERSION >= QT_VERSION_CHECK(5,7,0)
#include <QWebEngineContextMenuData>
#endif
#else
#include <QWebFrame>
#include <QWebSecurityOrigin>
#endif

#include "webview.h"
#include "urlobject.h"
#include "textutil.h"

WebView::WebView(QWidget* parent) :
#ifdef QT_WEBENGINEWIDGETS_LIB
    QWebEngineView(parent),
#else
    QWebView(parent),
#endif
    possibleDragging(false),
    isLoading_(false)
{
	setAcceptDrops(false);

#ifdef QT_WEBENGINEWIDGETS_LIB
    settings()->setAttribute(QWebEngineSettings::PluginsEnabled, false);
	settings()->setAttribute(QWebEngineSettings::LocalStorageEnabled, false);
	// TODO cache cotrol
	// TODO network request interception
	// Review ink delegation (in other words all local links on page should work)

	connect(page()->action(QWebEnginePage::Copy), SIGNAL(triggered()), SLOT(textCopiedEvent()));
	connect(page()->action(QWebEnginePage::Cut), SIGNAL(triggered()), SLOT(textCopiedEvent()));
#else
	settings()->setAttribute(QWebSettings::JavaEnabled, false);
    settings()->setAttribute(QWebSettings::PluginsEnabled, false);
	settings()->setAttribute(QWebSettings::LocalStorageEnabled, false);
	settings()->setMaximumPagesInCache( 0 );
	settings()->setObjectCacheCapacities( 0, 0, 0 );
	settings()->clearMemoryCaches( );

	page()->setNetworkAccessManager(NetworkAccessManager::instance());
    page()->setLinkDelegationPolicy(QWebPage::DelegateAllLinks);

	connect(page()->action(QWebPage::Copy), SIGNAL(triggered()), SLOT(textCopiedEvent()));
	connect(page()->action(QWebPage::Cut), SIGNAL(triggered()), SLOT(textCopiedEvent()));
	connect(page(), SIGNAL(linkClicked(const QUrl&)), this, SLOT(linkClickedEvent(const QUrl&))); // most likely we don't need this at all
#endif
	connect(page(), SIGNAL(loadStarted()), this, SLOT(loadStartedEvent()));
	connect(page(), SIGNAL(loadFinished(bool)), this, SLOT(loadFinishedEvent(bool)));
}

void WebView::linkClickedEvent(const QUrl& url)
{
	//qDebug()<<"clicked link: "<<url.toString();
	URLObject::getInstance()->popupAction(url.toEncoded());
}

void WebView::loadStartedEvent()
{
	//qDebug("page load started");
	isLoading_ = true;
}

void WebView::loadFinishedEvent(bool success)
{
	//qDebug("page load finished");
	if (!success) {
		qDebug("webview page load failed");
	}
	isLoading_ = false;
}

void WebView::contextMenuEvent(QContextMenuEvent* event)
{
	if (isLoading_) return;
#ifdef QT_WEBENGINEWIDGETS_LIB
#if QT_VERSION >= QT_VERSION_CHECK(5,7,0)
	QWebEngineContextMenuData r = page()->contextMenuData();
#else
	struct CMData {
		QUrl linkUrl() { return QUrl(); } // just a stub. TODO invent something
	};
	CMData r;
#endif
#else
	QWebHitTestResult r = page()->mainFrame()->hitTestContent(event->pos());
#endif
	QMenu *menu;

	if (!r.linkUrl().isEmpty()) {
		if (r.linkUrl().scheme() == "addnick") {
			event->ignore();
			return;
		}
		menu = URLObject::getInstance()->createPopupMenu(r.linkUrl().toEncoded());
		//menu->addAction(pageAction(QWebPage::CopyLinkToClipboard));
	} else {
		menu = new QMenu(this);
		if (!page()->selectedText().isEmpty()) {
#if QT_WEBENGINEWIDGETS_LIB
			menu->addAction(pageAction(QWebEnginePage::Copy));
		} else {
			if (!menu->isEmpty()) {
				menu->addSeparator();
			}
			menu->addAction(pageAction(QWebEnginePage::SelectAll));
		}
		menu->addAction(pageAction(QWebEnginePage::InspectElement));
	}
	menu->addAction(pageAction(QWebEnginePage::Reload));
#else
			menu->addAction(pageAction(QWebPage::Copy));
		} else {
			if (!menu->isEmpty()) {
				menu->addSeparator();
			}
			menu->addAction(pageAction(QWebPage::SelectAll));
		}
		if (settings()->testAttribute(QWebSettings::DeveloperExtrasEnabled)) {
			menu->addAction(pageAction(QWebPage::InspectElement));
		}
	}
	menu->addAction(pageAction(QWebPage::Reload));
#endif
	menu->exec(mapToGlobal(event->pos()));
	event->accept();
	delete menu;
}

#ifndef QT_WEBENGINEWIDGETS_LIB
void WebView::mousePressEvent ( QMouseEvent * event )
{
	if (isLoading_) return;
	QWebView::mousePressEvent(event);
	if (event->buttons() & Qt::LeftButton) {
		QWebHitTestResult r = page()->mainFrame()->hitTestContent(event->pos());
		QSize cs = page()->mainFrame()->contentsSize();
		QSize vs = page()->viewportSize();
		possibleDragging = r.isContentSelected() &&
			QRect(QPoint(0,0),
				  cs - QSize(cs.width()>vs.width()?1:0, cs.height()>vs.height()?1:0) *
					style()->pixelMetric(QStyle::PM_ScrollBarExtent)
				 ).contains(event->pos());
		dragStartPosition = event->pos();
	} else {
		possibleDragging = false;
	}
}

void WebView::mouseReleaseEvent ( QMouseEvent * event )
{
	QWebView::mouseReleaseEvent(event);
	possibleDragging = false;
#ifdef HAVE_X11
	if (!page()->selectedHtml().isEmpty()) {
		convertClipboardHtmlImages(QClipboard::Selection);
	}
#endif
}

void WebView::mouseMoveEvent(QMouseEvent *event)
 {
	//QWebView::mouseMoveEvent(event);
	if (!possibleDragging || !(event->buttons() & Qt::LeftButton)) {
		QWebView::mouseMoveEvent(event);
		return;
	}
	if ((event->pos() - dragStartPosition).manhattanLength()
		< QApplication::startDragDistance())
		return;

	QDrag *drag = new QDrag(this);
	QMimeData *mimeData = new QMimeData;

	QString html = TextUtil::img2title(selectedHtml());
	mimeData->setHtml(html);
	mimeData->setText(TextUtil::rich2plain(html));

	drag->setMimeData(mimeData);
	drag->exec(Qt::CopyAction);
}


void WebView::convertClipboardHtmlImages(QClipboard::Mode mode)
{
	QClipboard *cb = QApplication::clipboard();
	QString html = TextUtil::img2title(selectedHtml());
	QMimeData *data = new QMimeData;
	data->setHtml(html);
	data->setText(TextUtil::rich2plain(html, false));
	cb->setMimeData(data, mode);
}
#endif

void WebView::evaluateJS(const QString &scriptSource)
{
	//qDebug()<< "EVALUATE: " << (scriptSource.size()>200?scriptSource.mid(0,200)+"...":scriptSource);
#if QT_WEBENGINEWIDGETS_LIB
	page()->runJavaScript(scriptSource);
#else
	page()->mainFrame()->evaluateJavaScript(scriptSource);
#endif
}

#ifndef QT_WEBENGINEWIDGETS_LIB
QString WebView::selectedText()
{
	return TextUtil::rich2plain(TextUtil::img2title(selectedHtml()));
}
#endif

void WebView::copySelected()
{
	// use native selectedText w/o clipboard hacks.
<<<<<<< HEAD
	if (page()->hasSelection()) {
#if QT_WEBENGINEWIDGETS_LIB
		page()->triggerAction(QWebEnginePage::Copy);
#else
=======
	// ideally we should call something like hasSelection() but there is no such method in Qt API for webkit classes.
	if (page()->hasSelection() && !page()->selectedText().isEmpty()) {
>>>>>>> ca1f8183
		page()->triggerAction(QWebPage::Copy);
		textCopiedEvent();
#endif
	}
}

void WebView::textCopiedEvent()
{
#ifdef QT_WEBENGINEWIDGETS_LIB
	qWarning("Fixme: convert clipboard html images");
#else
	convertClipboardHtmlImages(QClipboard::Clipboard);
#endif
}<|MERGE_RESOLUTION|>--- conflicted
+++ resolved
@@ -240,15 +240,10 @@
 void WebView::copySelected()
 {
 	// use native selectedText w/o clipboard hacks.
-<<<<<<< HEAD
-	if (page()->hasSelection()) {
+	if (page()->hasSelection() && !page()->selectedText().isEmpty()) {
 #if QT_WEBENGINEWIDGETS_LIB
 		page()->triggerAction(QWebEnginePage::Copy);
 #else
-=======
-	// ideally we should call something like hasSelection() but there is no such method in Qt API for webkit classes.
-	if (page()->hasSelection() && !page()->selectedText().isEmpty()) {
->>>>>>> ca1f8183
 		page()->triggerAction(QWebPage::Copy);
 		textCopiedEvent();
 #endif
