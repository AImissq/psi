/*
 * iconset.cpp - various graphics handling classes
 * Copyright (C) 2001-2006  Justin Karneges, Michail Pishchagin
 *
 * This library is free software; you can redistribute it and/or
 * modify it under the terms of the GNU Lesser General Public
 * License as published by the Free Software Foundation; either
 * version 2.1 of the License, or (at your option) any later version.
 *
 * This library is distributed in the hope that it will be useful,
 * but WITHOUT ANY WARRANTY; without even the implied warranty of
 * MERCHANTABILITY or FITNESS FOR A PARTICULAR PURPOSE.  See the GNU
 * Lesser General Public License for more details.
 *
 * You should have received a copy of the GNU Lesser General Public
 * License along with this library; if not, write to the Free Software
 * Foundation, Inc., 59 Temple Place, Suite 330, Boston, MA  02111-1307  USA
 *
 */

#include "iconset.h"

#include <QObject>
#include <QFile>
#include <QFileInfo>
#include <QTimer>

#include <QIcon>
#include <QRegExp>
#include <QDomDocument>
#include <QThread>
#include <QCoreApplication>
#include <QLocale>

#include "anim.h"

// sound support
#ifndef NO_ICONSET_SOUND
#define ICONSET_SOUND
#endif

#ifdef ICONSET_SOUND
#	include <QDataStream>
#	include <qca_basic.h>
#endif

#ifndef NO_ICONSET_ZIP
#define ICONSET_ZIP
#endif

#ifdef ICONSET_ZIP
#	include "../zip/zip.h"
#endif

#include <QApplication>
#include <QSharedData>
#include <QSharedDataPointer>

static void moveToMainThread(QObject *obj)
{
	if (Anim::mainThread() && Anim::mainThread() != QThread::currentThread())
		obj->moveToThread(Anim::mainThread());
}

//----------------------------------------------------------------------------
// Impix
//----------------------------------------------------------------------------

/**
 * \class Impix iconset.h
 * \brief Combines a QPixmap and QImage into one class
 *
 * Normally, it is common to use QPixmap for all application graphics.
 * However, sometimes it is necessary to access pixel data, which means
 * a time-costly conversion to QImage.  Impix does this conversion on
 * construction, and keeps a copy of both a QPixmap and QImage for fast
 * access to each.  What you gain in speed you pay in memory, as an Impix
 * should occupy twice the space.
 *
 * An Impix can be conveniently created from either a QImage or QPixmap
 * source, and can be casted back to either type.
 *
 * You may also call unload() to free the image data.
 *
 * \code
 * Impix i = QImage("icon.png");
 * QLabel *iconLabel;
 * iconLabel->setPixmap(i.pixmap());
 * QImage image = i.image();
 * \endcode
 */

/**
 * \brief Construct a null Impix
 *
 * Constructs an Impix without any image data.
 */
Impix::Impix()
{
	d = new Private;
}

/**
 * \brief Construct an Impix based on a QPixmap
 *
 * Constructs an Impix by making a copy of a QPixmap and creating a QImage from it.
 * \param from - source QPixmap
 */
Impix::Impix(const QPixmap &from)
{
	d = new Private;
	*this = from;
}

/**
 * \brief Construct an Impix based on a QImage
 *
 * Constructs an Impix by making a copy of a QImage and creating a QPixmap from it.
 * \param from - source QImage
 */
Impix::Impix(const QImage &from)
{
	d = new Private;
	*this = from;
}

/**
 * Unloads image data, making it null.
 */
void Impix::unload()
{
	if ( isNull() )
		return;

	d->unload();
}

bool Impix::isNull() const
{
	return !d->image.isNull() || d->pixmap ? false: true;
}

const QPixmap & Impix::pixmap() const
{
	if (!d->pixmap) {
		d->pixmap = new QPixmap();
		if (!d->image.isNull()) {
			*d->pixmap = QPixmap::fromImage(d->image);
		}
	}
	return *d->pixmap;
}

const QImage & Impix::image() const
{
	if (d->image.isNull() && d->pixmap)
		d->image = d->pixmap->toImage();
	return d->image;
}

void Impix::setPixmap(const QPixmap &x)
{
	d->unload();
	d->pixmap = new QPixmap(x);
}

void Impix::setImage(const QImage &x)
{
	d->unload();
	d->image = x;
}

bool Impix::loadFromData(const QByteArray &ba)
{
	bool ret = false;

	delete d->pixmap;
	d->pixmap = 0;

	QImage img;
	if ( img.loadFromData(ba) ) {
		Q_ASSERT(img.width() > 0);
		Q_ASSERT(img.height() > 0);
		setImage( img );
		ret = true;
	}

	Q_ASSERT(ret);
	return ret;
}

//----------------------------------------------------------------------------
// IconSharedObject
//----------------------------------------------------------------------------

class IconSharedObject : public QObject
{
	Q_OBJECT
public:
	IconSharedObject()
#ifdef ICONSET_SOUND
	: QObject(qApp)
#endif
	{
		setObjectName("IconSharedObject");
	}

	QString unpackPath;

signals:
	void playSound(QString);

private:
	friend class PsiIcon;
};

static IconSharedObject *iconSharedObject = 0;

//----------------------------------------------------------------------------
// PsiIcon
//----------------------------------------------------------------------------

/**
 * \class PsiIcon
 * \brief Can contain Anim and stuff
 *
 * This class can be used for storing application icons as well as emoticons
 * (it has special functions in order to do that).
 *
 * Icons can contain animation, associated sound files, its own names.
 *
 * For implementing emoticon functionality, PsiIcon can have associated text
 * values and QRegExp for easy searching.
 */

//! \if _hide_doc_
class PsiIcon::Private : public QObject, public QSharedData
{
	Q_OBJECT
public:
	Private()
	{
		moveToMainThread(this);

		anim = 0;
		icon = 0;
		activatedCount = 0;
	}

	~Private()
	{
		unloadAnim();
		if ( icon )
			delete icon;
	}

	// copy all stuff, this constructor is called when detaching
	Private(const Private &from)
		: QObject(), QSharedData()
	{
		moveToMainThread(this);

		name = from.name;
		regExp = from.regExp;
		text = from.text;
		sound = from.sound;
		impix = from.impix;
		anim = from.anim ? new Anim ( *from.anim ) : 0;
		icon = 0;
		activatedCount = from.activatedCount;
	}

	void unloadAnim()
	{
		if ( anim )
			delete anim;
		anim = 0;
	}
	
	void connectInstance(PsiIcon *icon)
	{
		connect(this, SIGNAL(pixmapChanged()), icon, SIGNAL(pixmapChanged()));
		connect(this, SIGNAL(iconModified()),  icon, SIGNAL(iconModified()));
	}
	
	void disconnectInstance(PsiIcon *icon)
	{
		disconnect(this, SIGNAL(pixmapChanged()), icon, SIGNAL(pixmapChanged()));
		disconnect(this, SIGNAL(iconModified()),  icon, SIGNAL(iconModified()));
	}

signals:
	void pixmapChanged();
	void iconModified();

public:
	const QPixmap &pixmap() const
	{
		if ( anim )
			return anim->framePixmap();
		return impix.pixmap();
	}

public slots:
	void animUpdate() { emit pixmapChanged(); }

public:
	QString name;
	QRegExp regExp;
	QList<IconText> text;
	QString sound;

	Impix impix;
	Anim *anim;
	QIcon *icon;

	int activatedCount;
	friend class PsiIcon;
};
//! \endif

/**
 * Constructs empty PsiIcon.
 */
PsiIcon::PsiIcon()
: QObject(0)
{
	moveToMainThread(this);

	d = new Private;
	d->connectInstance(this);
}

/**
 * Destroys PsiIcon.
 */
PsiIcon::~PsiIcon()
{
}

/**
 * Creates new icon, that is a copy of \a from. Note, that if one icon will be changed,
 * other will be changed as well. (that's because image data is shared)
 */
PsiIcon::PsiIcon(const PsiIcon &from)
: QObject(0)
, d(from.d)
{
	moveToMainThread(this);

	d->connectInstance(this);
}

/**
 * Creates new icon, that is a copy of \a from. Note, that if one icon will be changed,
 * other will be changed as well. (that's because image data is shared)
 */
PsiIcon & PsiIcon::operator= (const PsiIcon &from)
{
	d->disconnectInstance(this);
	d = from.d;
	d->connectInstance(this);

	return *this;
}

PsiIcon *PsiIcon::copy() const
{
	PsiIcon *icon = new PsiIcon;
	icon->d = new Private( *this->d.data() );
	icon->d->connectInstance(icon);

	return icon;
}

void PsiIcon::detach()
{
	d.detach();
}

/**
 * Returns \c true when icon contains animation.
 */
bool PsiIcon::isAnimated() const
{
	return d->anim != 0;
}

/**
 * Returns QPixmap of current frame.
 */
const QPixmap &PsiIcon::pixmap() const
{
	return d->pixmap();
}

/**
 * Returns QImage of current frame.
 */
const QImage &PsiIcon::image() const
{
	if ( d->anim )
		return d->anim->frameImage();
	return d->impix.image();
}

/**
 * Returns Impix of first animation frame.
 * \sa setImpix()
 */
const Impix &PsiIcon::impix() const
{
	return d->impix;
}

/**
 * Returns Impix of current animation frame.
 * \sa impix()
 */
const Impix &PsiIcon::frameImpix() const
{
	if ( d->anim )
		return d->anim->frameImpix();
	return d->impix;
}

/**
 * Returns QIcon of first animation frame.
 * TODO: Add automatic greyscale icon generation.
 */
const QIcon &PsiIcon::icon() const
{
	if ( d->icon )
		return *d->icon;

	const_cast<Private*>(d.data())->icon = new QIcon( d->impix.pixmap() );
	return *d->icon;
}

/**
 * Sets the PsiIcon impix to \a impix.
 * \sa impix()
 */
void PsiIcon::setImpix(const Impix &impix, bool doDetach)
{
	if ( doDetach )
		detach();

	d->impix = impix;
	if ( d->icon ) {
		delete d->icon;
		d->icon = 0;
	}

	emit d->pixmapChanged();
	emit d->iconModified();
}

/**
 * Returns pointer to Anim object, or \a 0 if PsiIcon doesn't contain an animation.
 */
const Anim *PsiIcon::anim() const
{
	return d->anim;
}

/**
 * Sets the animation for icon to \a anim. Also sets Impix to be the first frame of animation.
 * If animation have less than two frames, it is deleted.
 * \sa anim()
 */
void PsiIcon::setAnim(const Anim &anim, bool doDetach)
{
	if ( doDetach )
		detach();

	d->unloadAnim();
	d->anim = new Anim(anim);

	if ( d->anim->numFrames() > 0 )
		setImpix( d->anim->frame(0) );

	if ( d->anim->numFrames() < 2 ) {
		delete d->anim;
		d->anim = 0;
	}

	if ( d->anim && d->activatedCount > 0 ) {
		d->activatedCount = 0;
		activated(false); // restart the animation, but don't play the sound
	}

	emit d->pixmapChanged();
	emit d->iconModified();
}

/**
 * Removes animation from icon.
 * \sa setAnim()
 */
void PsiIcon::removeAnim(bool doDetach)
{
	if ( doDetach )
		detach();

	if ( !d->anim )
		return;

	d->activatedCount = 0;
	stop();

	delete d->anim;
	d->anim = 0;

	emit d->pixmapChanged();
	//emit d->iconModified();
}

/**
 * Returns the number of current animation frame.
 * \sa setAnim()
 */
int PsiIcon::frameNumber() const
{
	if ( d->anim )
		return d->anim->frameNumber();

	return 0;
}

/**
 * Returns name of the PsiIcon.
 * \sa setName()
 */
const QString &PsiIcon::name() const
{
	return d->name;
}

/**
 * Sets the PsiIcon name to \a name
 * \sa name()
 */
void PsiIcon::setName(const QString &name)
{
	detach();

	d->name = name;
}

/**
 * Returns PsiIcon's QRegExp. It is used to store information for emoticons.
 * \sa setRegExp()
 */
const QRegExp &PsiIcon::regExp() const
{
	return d->regExp;
}

/**
 * Sets the PsiIcon QRegExp to \a regExp.
 * \sa regExp()
 * \sa text()
 */
void PsiIcon::setRegExp(const QRegExp &regExp)
{
	detach();

	d->regExp = regExp;
}

/**
 * Returns PsiIcon's text. It is used to store information for emoticons.
 * \sa setText()
 * \sa regExp()
 */
const QList<PsiIcon::IconText> &PsiIcon::text() const
{
	return d->text;
}

/**
 * Sets the PsiIcon text to \a t.
 * \sa text()
 */
void PsiIcon::setText(const QList<PsiIcon::IconText> &t)
{
	detach();

	d->text = t;
}

/**
 * Returns default icon text that could be used as a default value
 * for e.g. emoticon selector.
 */
QString PsiIcon::defaultText() const
{
	if (text().isEmpty())
		return QString();

	// first, try to get the text by priorities
	QStringList lang;
<<<<<<< HEAD
	lang << QString(QTextCodec::locale()).section('_', 0, 0); // most prioritent, is the local language
=======
	lang << QLocale::languageToString(QLocale::system().language()); // most prioritent, is the local language
>>>>>>> 4473c4c4
	lang << "";                                    // and then the language without name goes (international?)
	lang << "en";                                  // then real English

	QString str;
	QStringList::Iterator it = lang.begin();
	for (; it != lang.end(); ++it) {
		foreach(IconText t, text()){
			if (t.lang == *it) {
				str = t.text;
				break;
			}
		}
	}

	// if all fails, just get the first text
	if (str.isEmpty()) {
		foreach(IconText t, text()){
			if (!t.text.isEmpty()) {
				str = t.text;
				break;
			}
		}
	}

	return str;
}

/**
 * Returns file name of associated sound.
 * \sa setSound()
 * \sa activated()
 */
const QString &PsiIcon::sound() const
{
	return d->sound;
}

/**
 * Sets the sound file name to be associated with this PsiIcon.
 * \sa sound()
 * \sa activated()
 */
void PsiIcon::setSound(const QString &sound)
{
	detach();

	d->sound = sound;
}

/**
 * Blocks the signals. See the Qt documentation for details.
 */
bool PsiIcon::blockSignals(bool b)
{
	return d->blockSignals(b);
}

/**
 * Initializes PsiIcon's Impix (or Anim, if \a isAnim equals \c true).
 * Iconset::load uses this function.
 */
bool PsiIcon::loadFromData(const QByteArray &ba, bool isAnim)
{
	detach();

	bool ret = false;
	if ( isAnim ) {
		Anim *anim = new Anim(ba);
		setAnim(*anim);
		ret = anim->numFrames() > 0;
		delete anim; // shared data rules ;)
	}

	if ( !ret && d->impix.loadFromData(ba) )
		ret = true;

	if ( ret ) {
		emit d->pixmapChanged();
		emit d->iconModified();
	}

	Q_ASSERT(ret);
	return ret;
}

/**
 * You need to call this function, when PsiIcon is \e triggered, i.e. it is shown on screen
 * and it must start animation (if it has not animation, this function will do nothing).
 * When icon is no longer shown on screen you MUST call stop().
 * NOTE: For EACH activated() function call there must be associated stop() call, or the
 * animation will go crazy. You've been warned.
 * If \a playSound equals \c true, PsiIcon will play associated sound file.
 * \sa stop()
 */
void PsiIcon::activated(bool playSound)
{
	d->activatedCount++;

#ifdef ICONSET_SOUND
	if ( playSound && !d->sound.isNull() ) {
		if ( !iconSharedObject )
			iconSharedObject = new IconSharedObject();

		emit iconSharedObject->playSound(d->sound);
	}
#else
	Q_UNUSED(playSound);
	Q_UNUSED(iconSharedObject);
#endif

	if ( d->anim ) {
		d->anim->unpause();

		d->anim->disconnectUpdate (d, SLOT(animUpdate())); // ensure, that we're connected to signal exactly one time
		d->anim->connectUpdate (d, SLOT(animUpdate()));
	}
}

/**
 * You need to call this function when PsiIcon is no more shown on screen. It would save
 * processor time, if PsiIcon has animation.
 * NOTE: For EACH activated() function call there must be associated stop() call, or the
 * animation will go crazy. You've been warned.
 * \sa activated()
 */
void PsiIcon::stop()
{
	d->activatedCount--;

	if ( d->activatedCount <= 0 ) {
		d->activatedCount = 0;
		if ( d->anim ) {
			d->anim->pause();
			d->anim->restart();
		}
	}
}

/**
 * As the name says, this function removes the first animation frame. This is used to
 * create system Psi iconsets, where first frame is used separately for menus.
 */
void PsiIcon::stripFirstAnimFrame()
{
	detach();
	
	if ( d->anim )
		d->anim->stripFirstFrame();
}

//----------------------------------------------------------------------------
// IconsetFactory
//----------------------------------------------------------------------------

/**
 * \class IconsetFactory
 * \brief Class for easy application-wide PsiIcon searching
 *
 * You can add several Iconsets to IconsetFactory to use multiple Icons
 * application-wide with ease.
 *
 * You can reference Icons by their name from any place from your application.
 */

//! \if _hide_doc_
class IconsetFactoryPrivate : public QObject
{
private:
	IconsetFactoryPrivate()
		: QObject(QCoreApplication::instance())
		, iconsets_(0)
		, emptyPixmap_(0)
	{
	}

	~IconsetFactoryPrivate()
	{
		if (iconsets_) {
			while (!iconsets_->empty())
				delete iconsets_->takeFirst();
			delete iconsets_;
			iconsets_ = 0;
		}

		if (emptyPixmap_) {
			delete emptyPixmap_;
			emptyPixmap_ = 0;
		}
	}

	static IconsetFactoryPrivate* instance_;
	QList<Iconset*>* iconsets_;
	mutable QPixmap* emptyPixmap_;

public:
	const QPixmap& emptyPixmap() const
	{
		if (!emptyPixmap_)
			emptyPixmap_ = new QPixmap();
		return *emptyPixmap_;
	}

	const QStringList icons() const
	{
		QStringList list;

		Iconset* iconset;
		foreach(iconset, *iconsets_) {
			QListIterator<PsiIcon*> it = iconset->iterator();
			while (it.hasNext())
				list << it.next()->name();
		}

		return list;
	}

	void registerIconset(const Iconset *);
	void unregisterIconset(const Iconset *);

public:
	static IconsetFactoryPrivate* instance()
	{
		if (!instance_) {
			instance_ = new IconsetFactoryPrivate();
		}
		return instance_;
	}

	const PsiIcon *icon(const QString &name) const;
};
//! \endif

IconsetFactoryPrivate* IconsetFactoryPrivate::instance_ = NULL;

void IconsetFactoryPrivate::registerIconset(const Iconset *i)
{
	if (!iconsets_)
		iconsets_ = new QList<Iconset*>;

	if (!iconsets_->contains((Iconset*)i))
		iconsets_->append((Iconset*)i);
}

void IconsetFactoryPrivate::unregisterIconset(const Iconset *i)
{
	if (iconsets_ && iconsets_->contains((Iconset*)i))
		iconsets_->removeAll((Iconset*)i);
}

const PsiIcon *IconsetFactoryPrivate::icon(const QString &name) const
{
	if (!iconsets_)
		return 0;

	const PsiIcon *i = 0;
	Iconset *iconset;
	foreach (iconset, *iconsets_) {
		if ( iconset )
			i = iconset->icon(name);

		if ( i )
			break;
	}
	return i;
}

/**
 * Returns pointer to PsiIcon with name \a name, or \a 0 if PsiIcon with that name wasn't
 * found in IconsetFactory.
 */
const PsiIcon *IconsetFactory::iconPtr(const QString &name)
{
	const PsiIcon *i = IconsetFactoryPrivate::instance()->icon(name);
	if ( !i ) {
		qDebug("WARNING: IconsetFactory::icon(\"%s\"): icon not found", qPrintable(name));
	}
	return i;
}

/**
 * Returns PsiIcon with name \a name, or empty PsiIcon if PsiIcon with that name wasn't
 * found in IconsetFactory.
 */
PsiIcon IconsetFactory::icon(const QString &name)
{
	const PsiIcon *i = iconPtr(name);
	if ( i )
		return *i;
	return PsiIcon();
}

/**
 * Returns QPixmap of first animation frame of the specified PsiIcon, or the empty
 * QPixmap, if that PsiIcon wasn't found in IconsetFactory.
 * This function is faster than the call to IconsetFactory::icon() and cast to QPixmap,
 * because the intermediate PsiIcon object is not created and destroyed.
 */
const QPixmap &IconsetFactory::iconPixmap(const QString &name)
{
	const PsiIcon *i = iconPtr(name);
	if ( i )
		return i->impix().pixmap();

	return IconsetFactoryPrivate::instance()->emptyPixmap();
}

/**
 * Returns list of all PsiIcon names that are in IconsetFactory.
 */
const QStringList IconsetFactory::icons()
{
	return IconsetFactoryPrivate::instance()->icons();
}

//----------------------------------------------------------------------------
// Iconset
//----------------------------------------------------------------------------

/**
 * \class Iconset
 * \brief Class for easy PsiIcon grouping
 *
 * This class supports loading Icons from .zip arhives. It also provides additional
 * information: name(), authors(), version(), description() and creation() date.
 *
 * This class is very handy to manage emoticon sets as well as usual application icons.
 *
 * \sa IconsetFactory
 */

//! \if _hide_doc_
class Iconset::Private : public QSharedData
{
private:
	void init()
	{
		name = "Unnamed";
		//version = "1.0";
		//description = "No description";
		//authors << "I. M. Anonymous";
		//creation = "1900-01-01";
		homeUrl = QString::null;
	}

public:
	QString name, version, description, creation, homeUrl, filename;
	QStringList authors;
	QHash<QString, PsiIcon *> dict; // unsorted hash for fast search
	QList<PsiIcon *> list;          // sorted list
	QHash<QString, QString> info;

public:
	Private()
	{
		init();
	}

	Private(const Private &from)
		: QSharedData()
	{
		init();

		setInformation(from);

		QListIterator<PsiIcon *> it( from.list );
		while ( it.hasNext() ) {
			PsiIcon *icon = new PsiIcon(*it.next());
			append(icon->name(), icon);
		}
	}

	~Private()
	{
		clear();
	}

	void append(QString n, PsiIcon *icon)
	{
		// all PsiIcon names in Iconset must be unique
		if ( dict.contains(n) )
			remove(n);
			
		dict[n] = icon;
		list.append(icon);
	}

	void clear()
	{
		dict.clear();
		while ( !list.isEmpty() )
			delete list.takeFirst();
	}
	
	void remove(QString name)
	{
		if ( dict.contains(name) ) {
			PsiIcon *i = dict[name];
			dict.erase( dict.find(name) );
			list.removeAll(i);
			delete i;
		}
	}

	QByteArray loadData(const QString &fileName, const QString &dir)
	{
		QByteArray ba;

		QFileInfo fi(dir);
		if ( fi.isDir() ) {
			QFile file ( dir + '/' + fileName );
			if (!file.open(QIODevice::ReadOnly))
				return ba;

			ba = file.readAll();
		}
#ifdef ICONSET_ZIP
		else if ( fi.suffix() == "jisp" || fi.suffix() == "zip" ) {
			UnZip z(dir);
			if ( !z.open() )
				return ba;

			QString n = fi.completeBaseName() + '/' + fileName;
			if ( !z.readFile(n, &ba) ) {
				n = "/" + fileName;
				z.readFile(n, &ba);
			}
		}
#endif

		return ba;
	}

	void loadMeta(const QDomElement &i, const QString &dir)
	{
		Q_UNUSED(dir);

		for (QDomNode node = i.firstChild(); !node.isNull(); node = node.nextSibling()) {
			QDomElement e = node.toElement();
			if( e.isNull() )
				continue;

			QString tag = e.tagName();
			if ( tag == "name" ) {
				name = e.text();
			}
			else if ( tag == "version" ) {
				version = e.text();
			}
			else if ( tag == "description" ) {
				description = e.text();
			}
			else if ( tag == "author" ) {
				QString n = e.text();
				QString tmp = "<br>&nbsp;&nbsp;";
				if ( !e.attribute("email").isEmpty() ) {
					QString s = e.attribute("email");
					n += tmp + QString("Email: <a href='mailto:%1'>%2</a>").arg( s ).arg( s );
				}
				if ( !e.attribute("jid").isEmpty() ) {
					QString s = e.attribute("jid");
					n += tmp + QString("JID: <a href='jabber:%1'>%2</a>").arg( s ).arg( s );
				}
				if ( !e.attribute("www").isEmpty() ) {
					QString s = e.attribute("www");
					n += tmp + QString("WWW: <a href='%1'>%2</a>").arg( s ).arg( s );
				}
				authors += n;
			}
			else if ( tag == "creation" ) {
				creation = e.text();
			}
			else if ( tag == "home" ) {
				homeUrl = e.text();
			}
		}
	}

	static int icon_counter; // used to give unique names to icons

	// will return 'true' when icon is loaded ok
	bool loadIcon(const QDomElement &i, const QString &dir)
	{
		PsiIcon icon;
		icon.blockSignals(true);

		QList<PsiIcon::IconText> text;
		QHash<QString, QString> graphic, sound, object;

		QString name;
		name.sprintf("icon_%04d", icon_counter++);
		bool isAnimated = false;
		bool isImage = false;

		for(QDomNode n = i.firstChild(); !n.isNull(); n = n.nextSibling()) {
			QDomElement e = n.toElement();
			if ( e.isNull() )
				continue;

			QString tag = e.tagName();
			if ( tag == "text" ) {
				QString lang = e.attribute("xml:lang");
				if ( lang.isEmpty() )
					lang = ""; // otherwise there would be many warnings :-(
				QString t = e.text();
				if (!t.isEmpty()) {
					text.append(PsiIcon::IconText(lang, t));
				}
			}
			else if ( tag == "object" ) {
				object[e.attribute("mime")] = e.text();
			}
			else if ( tag == "x" ) {
				QString attr = e.attribute("xmlns");
				if ( attr == "name" ) {
					name = e.text();
				}
				else if ( attr == "type" ) {
					if ( e.text() == "animation" )
						isAnimated = true;
					else if ( e.text() == "image" )
						isImage = true;
				}
			}
			// leaved for compatibility with old JEP
			else if ( tag == "graphic" ) {
				graphic[e.attribute("mime")] = e.text();
			}
			else if ( tag == "sound" ) {
				sound[e.attribute("mime")] = e.text();
			}
		}

		icon.setText(text);
		icon.setName(name);

		QStringList graphicMime, soundMime, animationMime;
		graphicMime << "image/png"; // first item have higher priority than latter
		//graphicMime << "video/x-mng"; // due to very serious issue in Qt 4.1.0, this format was disabled
		graphicMime << "image/gif";
		graphicMime << "image/x-xpm";
		graphicMime << "image/bmp";
		graphicMime << "image/jpeg";
		graphicMime << "image/svg+xml"; // TODO: untested

		soundMime << "audio/x-wav";
		soundMime << "audio/x-ogg";
		soundMime << "audio/x-mp3";
		soundMime << "audio/x-midi";

		// MIME-types, that support animations
		animationMime << "image/gif";
		//animationMime << "video/x-mng";

		if ( !object.isEmpty() ) {
			// fill the graphic & sound tables, if there are some
			// 'object' entries. inspect the supported mimetypes
			// and copy mime info and file path to 'graphic' and
			// 'sound' dictonaries.

			QStringList::Iterator it = graphicMime.begin();
			for ( ; it != graphicMime.end(); ++it)
				if ( object.contains(*it) && !object[*it].isNull() )
					graphic[*it] = object[*it];

			it = soundMime.begin();
			for ( ; it != soundMime.end(); ++it)
				if ( object.contains(*it) && !object[*it].isNull() )
					sound[*it] = object[*it];
		}

		bool loadSuccess = false;

		{
			QStringList::Iterator it = graphicMime.begin();
			for ( ; it != graphicMime.end(); ++it) {
				if ( graphic.contains(*it) && !graphic[*it].isNull() ) {
					// if format supports animations, then load graphic as animation, and
					// if there is only one frame, then later it would be converted to single Impix
					if ( !isAnimated && !isImage ) {
						QStringList::Iterator it2 = animationMime.begin();
						for ( ; it2 != animationMime.end(); ++it2)
							if ( *it == *it2 ) {
								isAnimated = true;
								break;
							}
					}

					QByteArray ba = loadData(graphic[*it], dir);

					if ( icon.loadFromData( ba, isAnimated ) ) {
						loadSuccess = true;
						break;
					}
					else {
						qDebug("Iconset::load(): Couldn't load %s (%s) graphic for the %s icon for the %s iconset", qPrintable(*it), qPrintable(graphic[*it]), qPrintable(name), qPrintable(this->name));
						loadSuccess = false;
					}
				}
			}
		}

		{
			QFileInfo fi(dir);
			QStringList::Iterator it = soundMime.begin();
			for ( ; it != soundMime.end(); ++it) {
				if ( sound.contains(*it) && !sound[*it].isNull() ) {
					if ( !fi.isDir() ) { // it is a .zip file then
#ifdef ICONSET_SOUND
						if ( !iconSharedObject )
							iconSharedObject = new IconSharedObject();

						QString path = iconSharedObject->unpackPath;
						if ( path.isEmpty() )
							break;

						QFileInfo ext(sound[*it]);
						path += "/" + QCA::Hash("sha1").hashToString(QString(fi.absoluteFilePath() + '/' + sound[*it]).toUtf8()) + '.' + ext.suffix();

						QFile file ( path );
						file.open ( QIODevice::WriteOnly );
						QDataStream out ( &file );

						QByteArray data = loadData(sound[*it], dir);
						out.writeRawData (data, data.size());

						icon.setSound ( path );
						break;
#endif
					}
					else {
						icon.setSound ( fi.absoluteFilePath() + '/' + sound[*it] );
						break;
					}
				}
			}
		}

		// construct RegExp
		if ( text.count() ) {
			QStringList regexp;
			foreach(PsiIcon::IconText t, text) {
				regexp += QRegExp::escape(t.text);
			}

			// make sure there is some form of whitespace on at least one side of the text string
			//regexp = QString("(\\b(%1))|((%2)\\b)").arg(regexp).arg(regexp);
			icon.setRegExp ( QRegExp(regexp.join("|")) );
		}

		icon.blockSignals(false);

		if ( loadSuccess ) {
			append( name, new PsiIcon(icon) );
		} else {
			qWarning("can't load icon because of unknown type");
		}

		return loadSuccess;
	}

	// would return 'true' on success
	bool load(const QDomDocument &doc, const QString dir)
	{
		QDomElement base = doc.documentElement();
		if ( base.tagName() != "icondef" ) {
			qWarning("failed to load iconset invalid toplevel xml element");
			return false;
		}

		bool success = true;

		for(QDomNode node = base.firstChild(); !node.isNull(); node = node.nextSibling()) {
			QDomElement i = node.toElement();
			if( i.isNull() )
				continue;

			QString tag = i.tagName();
			if ( tag == "meta" ) {
				loadMeta (i, dir);
			}
			else if ( tag == "icon" ) {
				bool ret = loadIcon (i, dir);
				if ( !ret )
					success = false;
			}
			else if ( tag == "x" ) {
				info[i.attribute("xmlns")] = i.text();
			}
		}

		return success;
	}
	
	void setInformation(const Private &from) {
		name = from.name;
		version = from.version;
		description = from.description;
		creation = from.creation;
		homeUrl = from.homeUrl;
		filename = from.filename;
		authors = from.authors;
		info = from.info;
	}
};
//! \endif

int Iconset::Private::icon_counter = 0;

//static int iconset_counter = 0;

/**
 * Creates empty Iconset.
 */
Iconset::Iconset()
{
	//iconset_counter++;

	d = new Private;
}

/**
 * Creates shared copy of Iconset \a from.
 */
Iconset::Iconset(const Iconset &from)
{
	//iconset_counter++;

	d = from.d;
}

/**
 * Destroys Iconset, and frees all allocated Icons.
 */
Iconset::~Iconset()
{
	IconsetFactoryPrivate::instance()->unregisterIconset(this);
}

/**
 * Copies all Icons as well as additional information from Iconset \a from.
 */
Iconset &Iconset::operator=(const Iconset &from)
{
	d = from.d;

	return *this;
}

Iconset Iconset::copy() const
{
	Iconset is;
	is.d = new Private( *this->d.data() );

	return is;
}

void Iconset::detach()
{
	d.detach();
}

/**
 * Appends icons from Iconset \a from to this Iconset.
 */
Iconset &Iconset::operator+=(const Iconset &i)
{
	detach();

	QListIterator<PsiIcon *> it( i.d->list );
	while ( it.hasNext() ) {
		PsiIcon *icon = new PsiIcon(*it.next());
		d->append( icon->name(), icon );
	}

	return *this;
}

/**
 * Frees all allocated Icons.
 */
void Iconset::clear()
{
	detach();

	d->clear();
}

/**
 * Returns the number of Icons in Iconset.
 */
int Iconset::count() const
{
	return d->list.count();
}

/**
 * Loads Icons and additional information from directory \a dir. Directory can usual directory,
 * or a .zip/.jisp archive. There must exist file named \c icondef.xml in that directory.
 */
bool Iconset::load(const QString &dir)
{
	if (dir.isEmpty()) {
		return false;
	}
	Q_ASSERT(!dir.isEmpty());

	detach();

	// make it run okay on windows 9.x (where the pixmap memory is limited)
	//QPixmap::Optimization optimization = QPixmap::defaultOptimization();
	//QPixmap::setDefaultOptimization( QPixmap::MemoryOptim );

	bool ret = false;

	QByteArray ba;
	ba = d->loadData ("icondef.xml", dir);
	if ( !ba.isEmpty() ) {
		QDomDocument doc;
		if ( doc.setContent(ba, false) ) {
			if ( d->load(doc, dir) ) {
				d->filename = dir;
				ret = true;
			}
		}
		else {
			qWarning("Iconset::load(\"%s\"): Failed to load iconset: icondef.xml is invalid XML", qPrintable(dir));
		}
	} else {
		qWarning("Iconset::load(\"%s\"): Failed to load iconset.xml", qPrintable(dir));
	}

	//QPixmap::setDefaultOptimization( optimization );

	return ret;
}

/**
 * Returns pointer to PsiIcon, if PsiIcon with name \a name was found in Iconset, or \a 0 otherwise.
 * \sa setIcon()
 */
const PsiIcon *Iconset::icon(const QString &name) const
{
	if ( !d || d->dict.isEmpty() )
		return 0;

	return d->dict[name];
}

/**
 * Appends PsiIcon to Iconset. If the PsiIcon with that name already exists, it is removed.
 */
void Iconset::setIcon(const QString &name, const PsiIcon &icon)
{
	detach();

	PsiIcon *newIcon = new PsiIcon(icon);
	
	d->remove(name);
	d->append( name, newIcon );
}

/**
 * Removes PsiIcon with the name \a name from Iconset.
 */
void Iconset::removeIcon(const QString &name)
{
	detach();

	d->remove(name);
}

/**
 * Returns the Iconset name.
 */
const QString &Iconset::name() const
{
	return d->name;
}

/**
 * Returns the Iconset version.
 */
const QString &Iconset::version() const
{
	return d->version;
}

/**
 * Returns the Iconset description string.
 */
const QString &Iconset::description() const
{
	return d->description;
}

/**
 * Returns the Iconset authors list.
 */
const QStringList &Iconset::authors() const
{
	return d->authors;
}

/**
 * Returns the Iconset creation date.
 */
const QString &Iconset::creation() const
{
	return d->creation;
}

/**
 * Returns the Iconsets' home URL.
 */
const QString &Iconset::homeUrl() const
{
	return d->homeUrl;
}

QListIterator<PsiIcon *> Iconset::iterator() const
{
	QListIterator<PsiIcon *> it( d->list );
	return it;
}

/**
 * Returns directory (or .zip/.jisp archive) name from which Iconset was loaded.
 */
const QString &Iconset::fileName() const
{
	return d->filename;
}

/**
 * Sets the Iconset directory (.zip archive) name.
 */
void Iconset::setFileName(const QString &f)
{
	d->filename = f;
}

/**
 * Sets the information (meta-data) of this iconset to the information from the given iconset.
 */
void Iconset::setInformation(const Iconset &from) {
	detach();
	d->setInformation( *(from.d) );
}

/**
 * Returns additional Iconset information.
 * \sa setInfo()
 */
const QHash<QString, QString> Iconset::info() const
{
	return d->info;
}

/**
 * Sets additional Iconset information.
 * \sa info()
 */
void Iconset::setInfo(const QHash<QString, QString> &i)
{
	d->info = i;
}

/**
 * Adds Iconset to IconsetFactory.
 */
void Iconset::addToFactory() const
{
	IconsetFactoryPrivate::instance()->registerIconset(this);
}

/**
 * Removes Iconset from IconsetFactory.
 */
void Iconset::removeFromFactory() const
{
	IconsetFactoryPrivate::instance()->unregisterIconset(this);
}

/**
 * Use this function before creation of Iconsets and it will enable the
 * sound playing ability when Icons are activated().
 *
 * \a unpackPath is the path, to where the sound files will be unpacked, if
 * required (i.e. when sound is stored inside packed iconset.zip file). Unpacked
 * file name will be unique, and you can empty the unpack directory at the application
 * exit. Calling application MUST ensure that the \a unpackPath is already created.
 * If specified \a unpackPath is empty ("" or QString::null) then sounds from archives
 * will not be unpacked, and only sounds from already unpacked iconsets (that are not
 * stored in archives) will be played.
 * \a receiver and \a slot are used to specify the object that will be connected to
 * the signal 'playSound(QString fileName)'. Slot should play the specified sound
 * file.
 */
void Iconset::setSoundPrefs(QString unpackPath, QObject *receiver, const char *slot)
{
#ifdef ICONSET_SOUND
	if ( !iconSharedObject )
		iconSharedObject = new IconSharedObject();

	iconSharedObject->unpackPath = unpackPath;
	QObject::connect(iconSharedObject, SIGNAL(playSound(QString)), receiver, slot);
#else
	Q_UNUSED(unpackPath);
	Q_UNUSED(receiver);
	Q_UNUSED(slot);
#endif
}

#include "iconset.moc"<|MERGE_RESOLUTION|>--- conflicted
+++ resolved
@@ -31,6 +31,8 @@
 #include <QThread>
 #include <QCoreApplication>
 #include <QLocale>
+
+#include <QTextCodec>
 
 #include "anim.h"
 
@@ -601,11 +603,7 @@
 
 	// first, try to get the text by priorities
 	QStringList lang;
-<<<<<<< HEAD
-	lang << QString(QTextCodec::locale()).section('_', 0, 0); // most prioritent, is the local language
-=======
-	lang << QLocale::languageToString(QLocale::system().language()); // most prioritent, is the local language
->>>>>>> 4473c4c4
+	lang << QLocale::system().name().section('_', 0, 0); // most prioritent, is the local language
 	lang << "";                                    // and then the language without name goes (international?)
 	lang << "en";                                  // then real English
 
